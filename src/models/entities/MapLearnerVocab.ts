--- conflicted
+++ resolved
@@ -23,8 +23,4 @@
     savedOn!: Date;
 
     [OptionalProps]?: "level" | "notes" | "savedOn";
-<<<<<<< HEAD
-=======
-
->>>>>>> eae38b5b
 }